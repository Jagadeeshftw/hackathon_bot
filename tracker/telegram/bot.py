--- conflicted
+++ resolved
@@ -17,10 +17,7 @@
     get_all_available_issues,
     get_all_repostitories,
     get_user,
-<<<<<<< HEAD
-=======
     attach_link_to_issue,
->>>>>>> ce05bd46
 )
 
 load_dotenv()
@@ -102,36 +99,13 @@
             ),
         )
 
-<<<<<<< HEAD
         issue_messages = ""
         for issue in issues:
             issue_messages += TEMPLATES.issue_detail.substitute(
                 title=issue.get("title", "No title"),
                 user=issue.get("assignee", {}).get("login", "Unassigned"),
                 days=issue.get("days", "N/A"),
-=======
-        message = (
-            "=" * 50
-            + "\n"
-            + f'<b>Repository: {repository.get("author", str())}/{repository.get("name", str())}</b>'
-            + "\n"
-            + "=" * 50
-            + "\n\n"
-        )
-
-        for issue in issues:
-            issue_title = attach_link_to_issue(
-                issue.get("title", str()),
-                issue.get("html_url","")
-            )
-            message += (
-                "-----------------------------------\n"
-                f"Issue: {issue_title} \n"
-                "User: " + issue.get("assignee", dict()).get("login", str()) + "\n"
-                "Assigned:" + "\n"
-                "\t\t\t\tDays ago: " + str(issue["days"]) + "\n"
-                "-----------------------------------\n"
->>>>>>> ce05bd46
+
             )
 
         if not issues:
@@ -175,36 +149,12 @@
             ),
         )
 
-<<<<<<< HEAD
+
         issue_messages = ""
         for issue in issues:
             issue_messages += TEMPLATES.issue_summary.substitute(
                 title=issue.get("title", "No title provided")
-=======
-        message = (
-            "=" * 50
-            + "\n"
-            + f'<b>Repository: {repository.get("author", str())}/{repository.get("name", str())}</b>'
-            + "\n"
-            + "=" * 50
-            + "\n\n"
-        )
-
-        for issue in issues:
-            issue_title = attach_link_to_issue(
-                issue.get("title", "No title provided"),
-                issue.get("html_url","")
-            )
-            description = issue.get("body", "No description provided.")
-            escaped_description = escape_html(description)
-
-            message += (
-                "-----------------------------------\n"
-                f"Issue #{issue.get('number', 'Unknown')}: {issue_title}\n"
-                f"Author: {issue.get('user', {}).get('login', 'Unknown')}\n"
-                f"Description: <blockquote expandable>{escaped_description}</blockquote>\n"
-                "-----------------------------------\n"
->>>>>>> ce05bd46
+
             )
 
         if not issues:
